//! Quest list related packets. \[0x0B\]
use super::{HelperReadWrite, ObjectHeader, PacketReadWrite};
use crate::AsciiString;
use half::f16;

// ----------------------------------------------------------------
// Quests packets
// ----------------------------------------------------------------

/// (0x0B, 0x06) Start Cutscene.
///
/// (S -> C) Sent in order to start a cutscene.
#[cfg_attr(feature = "serde", derive(serde::Serialize, serde::Deserialize))]
#[cfg_attr(feature = "serde", serde(default))]
#[derive(Debug, Clone, Default, PartialEq, PacketReadWrite)]
#[Id(0x0B, 0x06)]
#[Flags(Flags {packed: true, ..Default::default()})]
#[Magic(0xB65A, 0x7D)]
pub struct StartCutscenePacket {
    /// Name of the cutscene.
    pub scene_name: AsciiString,
    pub unk1: [u32; 9],
    pub unk2: Vec<ObjectHeader>,
    pub unk3: u64,
    pub unk4: u32,
    pub unk5: u8,
    pub unk6: u8,
    pub unk7: u16,
    pub unk8: AsciiString,
    pub unk9: AsciiString,
    pub unk10: u32,
    pub unk11: ObjectHeader,
}

/// (0x0B, 0x09) Unknown.
///
/// (C -> S)
#[cfg_attr(feature = "serde", derive(serde::Serialize, serde::Deserialize))]
#[cfg_attr(feature = "serde", serde(default))]
#[derive(Debug, Clone, Default, PartialEq, PacketReadWrite)]
#[Id(0x0B, 0x09)]
pub struct Unk0B09Packet {
    pub unk1: u32,
    pub unk2: u32,
    pub unk3: u32,
    pub unk4: u32,
}

/// (0x0B, 0x13) Unknown.
///
/// (S -> C)
#[cfg_attr(feature = "serde", derive(serde::Serialize, serde::Deserialize))]
#[cfg_attr(feature = "serde", serde(default))]
#[derive(Debug, Clone, Default, PartialEq, PacketReadWrite)]
#[Id(0x0B, 0x13)]
pub struct Unk0B13Packet {
    pub unk1: ObjectHeader,
    pub party: ObjectHeader,
    pub unk2: u32,
    pub unk3: [u8; 8],
    pub unk4: u32,
    pub unk5: u32,
}

/// (0x0B, 0x15) Available Quests Request.
///
/// (C -> S) Sent when the client wants to display quest category list
/// (i.e. interacts with the quest counter).
///
/// Respond with: (0x0B, 0xF1), [`crate::protocol::Packet::AvailableQuests`]
#[cfg_attr(feature = "serde", derive(serde::Serialize, serde::Deserialize))]
#[cfg_attr(feature = "serde", serde(default))]
#[derive(Debug, Clone, Default, PartialEq, PacketReadWrite)]
#[Id(0x0B, 0x15)]
pub struct AvailableQuestsRequestPacket {
    pub unk1: u32,
}

/// (0x0B, 0x16) Available Quests Response.
///
/// (S -> C) Sent in response to the request.
///
/// Response to: [`crate::protocol::Packet::AvailableQuestsRequest`]
#[cfg_attr(feature = "serde", derive(serde::Serialize, serde::Deserialize))]
#[cfg_attr(feature = "serde", serde(default))]
#[derive(Debug, Clone, Default, PartialEq, PacketReadWrite)]
#[Id(0x0B, 0x16)]
pub struct AvailableQuestsPacket {
    pub unk1: u16,
    pub extreme_count: u16,
    pub unk2: u16,
    pub arks_count: u16,
    pub limited_time_count: u16,
    pub extreme_debug_count: u16,
    pub blank1_count: u16,
    pub unk3: u16,
    pub net_cafe_count: u16,
    pub warming_debug_count: u16,
    pub blank2_count: u16,
    pub advance_count: u16,
    pub expedition_count: u16,
    pub expedition_debug_count: u16,
    pub arks_debug_count: u16,
    pub unk4_count: u16,
    pub challenge_count: u16,
    pub urgent_count: u16,
    pub urgent_debug_count: u16,
    pub time_attack_count: u16,
    pub time_attack_debug_count: u16,
    pub arks_debug2_count: [u16; 9],
    pub blank3_count: u16,
    pub unk5: u16,
    pub recommended_count: u16,
    pub unk6: u16,
    pub ultimate_debug_count: u16,
    pub agp_count: u16,
    pub bonus_count: u16,
    pub unk7: u16,
    pub training_count: [u16; 10],
    pub trigger_count: u16,
    pub ridroid_count: u16,
    pub net_cafe_agp_count: u16,
    pub battle_broken_count: u16,
    pub buster_debug_count: u16,
    pub poka12_count: u16,
    pub unk8: u16,
    pub unk9: u16,
    pub buster_count: u16,
    pub hero_training_count: u16,
    pub amplified_count: u16,
    pub unk10: u16,
    pub unk11: u16,
    pub dark_blast_training_count: u16,
    pub endless_count: u16,
    pub unk12: u16,
    pub unk13: u16,
    pub phantom_training_count: u16,
    pub ais_training_count: u16,
    pub unk14: u16,
    pub damage_calc_count: u16,
    pub etoile_training_count: u16,
    pub divide_count: u16,
    // unsure
    pub stars1_count: u16,
    pub stars2_count: u16,
    pub stars3_count: u16,
    pub unk15: [u16; 2],
    #[NotOn(super::PacketType::Vita)]
    pub unk16: [u16; 2],
    pub available_types: AvailableQuestType,
    pub available_types2: AvailableQuestType2,
    #[NotOn(super::PacketType::Vita)]
    pub unk19: AvailableQuestType,
    #[NotOn(super::PacketType::Vita)]
    pub unk20: AvailableQuestType2,
    /// Round boost active flag.
    pub round_boost: u32,
    pub unk21: u32,
}

/// (0x0B, 0x17) Quest Category List Request
///
/// (C -> S) Sent when the client requests the list of quests in a certain category.
///
/// Respond with: [`crate::protocol::Packet::QuestCategory`]
#[cfg_attr(feature = "serde", derive(serde::Serialize, serde::Deserialize))]
#[cfg_attr(feature = "serde", serde(default))]
#[derive(Debug, Clone, Default, PartialEq, PacketReadWrite)]
#[Id(0x0B, 0x17)]
pub struct QuestCategoryRequestPacket {
    pub unk1: u32,
    /// Requested category.
    #[SeekAfter(3)]
    pub category: QuestType,
}

/// (0x0B, 0x18) Quest Category List Response
///
/// (S -> C) Sent in response to the request.
///
/// Response to: [`crate::protocol::Packet::QuestCategoryRequest`]
///
/// Follow with: [`crate::protocol::Packet::QuestCategory`] (if there are more quests),
/// [`crate::protocol::Packet::QuestCategoryStopper`] (if all quests are sent)
#[cfg_attr(feature = "serde", derive(serde::Serialize, serde::Deserialize))]
#[cfg_attr(feature = "serde", serde(default))]
#[derive(Debug, Clone, Default, PartialEq, PacketReadWrite)]
#[Id(0x0B, 0x18)]
#[Flags(Flags {packed: true, ..Default::default()})]
#[Magic(0x1DB0, 0xC5)]
pub struct QuestCategoryPacket {
    /// List of quests in a requested category.
    pub quests: Vec<Quest>,
}

/// (0x0B, 0x19) Quest Difficulty List Request
///
/// (C -> S) Sent when the client requests the difficulties of certain quests.
///
/// Respond with: [`crate::protocol::Packet::QuestDifficulty`]
#[cfg_attr(feature = "serde", derive(serde::Serialize, serde::Deserialize))]
#[cfg_attr(feature = "serde", serde(default))]
#[derive(Debug, Clone, Default, PartialEq, PacketReadWrite)]
#[Id(0x0B, 0x19)]
#[Flags(Flags {packed: true, ..Default::default()})]
#[Magic(0xA36E, 0x10)]
pub struct QuestDifficultyRequestPacket {
    /// List of object of requested quests.
    pub quests: Vec<ObjectHeader>,
}

/// (0x0B, 0x1A) Quest Difficulty List Response
///
/// (S -> C) Sent in response to the request.
///
/// Response to: [`crate::protocol::Packet::QuestDifficultyRequest`]
///
/// Follow with: [`crate::protocol::Packet::QuestDifficulty`] (if there are more quests),
/// [`crate::protocol::Packet::QuestDifficultyStopper`] (if all quests are sent)
#[cfg_attr(feature = "serde", derive(serde::Serialize, serde::Deserialize))]
#[cfg_attr(feature = "serde", serde(default))]
#[derive(Debug, Clone, Default, PartialEq, PacketReadWrite)]
#[Id(0x0B, 0x1A)]
#[Flags(Flags {packed: true, ..Default::default()})]
#[Magic(0x292C, 0x5B)]
pub struct QuestDifficultyPacket {
    /// List of difficulties for requested quests.
    pub quests: Vec<QuestDifficulty>,
}

/// (0x0B, 0x1F) Set Quest Points. (broadcast)
///
/// (S -> C) Sent when quest points are changed (usually due to an emergency).
#[cfg_attr(feature = "serde", derive(serde::Serialize, serde::Deserialize))]
#[cfg_attr(feature = "serde", serde(default))]
#[derive(Debug, Clone, Default, PartialEq, PacketReadWrite)]
#[Id(0x0B, 0x1F)]
pub struct SetQuestPointsPacket {
    pub unk1: ObjectHeader,
    /// Party receiving the points.
    pub party: ObjectHeader,
    /// Total amount of points.
    pub total: u32,
    /// Gained amount of points (may be zero).
    pub gained: u32,
}

/// (0x0B, 0x20) Accept Quest.
///
/// (C -> S) Sent when the client accepts a quest.
/// When this packet is sent is currently unknown.
///
/// Respond with: setup quest.
#[cfg_attr(feature = "serde", derive(serde::Serialize, serde::Deserialize))]
#[cfg_attr(feature = "serde", serde(default))]
#[derive(Debug, Clone, Default, PartialEq, PacketReadWrite)]
#[Id(0x0B, 0x20)]
pub struct AcceptQuestPacket {
    /// Selected quest object.
    pub quest_obj: ObjectHeader,
    /// Selected difficulty.
    pub diff: u16,
    pub unk1: u16,
    pub unk2: [u32; 7],
}

/// (0x0B, 0x28) Add Quest Points. (broadcast)
///
/// (S -> C) Sent when quest points are increase (usually due to killing an enemy).
#[cfg_attr(feature = "serde", derive(serde::Serialize, serde::Deserialize))]
#[cfg_attr(feature = "serde", serde(default))]
#[derive(Debug, Clone, Default, PartialEq, PacketReadWrite)]
#[Id(0x0B, 0x28)]
pub struct QuestPointsAddedPacket {
    /// Gained amount of points (may be zero).
    pub added: u32,
    /// X position of the number.
    pub x: f16,
    /// Y position of the number.
    pub y: f16,
    /// Z position of the number.
    #[SeekAfter(2)]
    pub z: f16,
}

/// (0x0B, 0x2F) Accept Quest. (alternative)
///
/// (C -> S) Sent when the client accepts a quest.
/// When this packet is sent is currently unknown.
///
/// Respond with: setup quest.
#[cfg_attr(feature = "serde", derive(serde::Serialize, serde::Deserialize))]
#[cfg_attr(feature = "serde", serde(default))]
#[derive(Debug, Clone, Default, PartialEq, PacketReadWrite)]
#[Id(0x0B, 0x2F)]
pub struct AcceptQuestOtherPacket {
    /// Selected quest object.
    pub quest_obj: ObjectHeader,
    /// Selected difficulty.
    pub diff: u16,
    pub unk1: u16,
    pub unk2: [u32; 7],
}

/// (0x0B, 0x62) Set EQ ARKS Level. (broadcast)
///
/// (S -> C) Sent when the EQ's ARKS Level is changed.
#[cfg_attr(feature = "serde", derive(serde::Serialize, serde::Deserialize))]
#[cfg_attr(feature = "serde", serde(default))]
#[derive(Debug, Clone, Default, PartialEq, PacketReadWrite)]
#[Id(0x0B, 0x62)]
pub struct EQARKSLevelPacket {
    /// New level.
    pub level: u32,
}

/// (0x0B, 0xAF) Unknown.
///
/// (S -> C)
#[cfg_attr(feature = "serde", derive(serde::Serialize, serde::Deserialize))]
#[cfg_attr(feature = "serde", serde(default))]
#[derive(Debug, Clone, Default, PartialEq, PacketReadWrite)]
#[Id(0x0B, 0xAF)]
pub struct Unk0BAFPacket {
    pub unk1: u32,
    pub unk2: u32,
}

/// (0x0B, 0xD0) Unknown.
///
/// (S -> C)
#[cfg_attr(feature = "serde", derive(serde::Serialize, serde::Deserialize))]
#[cfg_attr(feature = "serde", serde(default))]
#[derive(Debug, Clone, Default, PartialEq, PacketReadWrite)]
#[Id(0x0B, 0xD0)]
#[Flags(Flags {packed: true, ..Default::default()})]
#[Magic(0x3E03, 0xC2)]
pub struct Unk0BD0Packet {
    #[FixedLen(0x23)]
    pub unk1: Vec<u32>,
    pub unk2: Vec<u32>,
}

// ----------------------------------------------------------------
// Additional structs
// ----------------------------------------------------------------

/// Information about a quest.
#[cfg_attr(feature = "serde", derive(serde::Serialize, serde::Deserialize))]
#[cfg_attr(feature = "serde", serde(default))]
#[derive(Debug, Default, Clone, PartialEq, HelperReadWrite)]
pub struct Quest {
<<<<<<< HEAD
    #[FixedLen(0x20)]
=======
    /// Quest date.
    #[FixedStr(0x20)]
>>>>>>> 6981cda2
    pub date: AsciiString,
    /// Quest object.
    pub quest_obj: ObjectHeader,
    /// ID of the quest name.
    pub name_id: u32,
    pub unk3: [u32; 27],
    pub unk4: u16,
    pub unk5: u8,
    pub unk6: u8,
    pub unk7: [u32; 20],
    pub unk8: [u16; 3],
    /// Length of the quest.
    pub length: u8,
    /// Party type of the quest.
    pub party_type: PartyType,
    /// Available difficulties.
    pub difficulties: QuestDifficultyType,
    /// Completed difficulties.
    pub difficulties_completed: QuestDifficultyType,
    pub unk9: u8,
    /// Required level.
    pub req_level: u8,
    /// Required sub level.
    pub sub_class_req_level: u8,
    /// Enemy level.
    pub enemy_level: u8,
    pub unk10: u8,
    /// Type of the quest.
    pub quest_type: QuestType,
    pub unk11: [u8; 6],
    pub unk12: u16,
    pub unk13: [u32; 2],
    pub unk14: u16,
    pub unk15: [u8; 2],
    // pub unk15: [QuestThing; 16],
    #[FixedLen(0x320)]
    pub unk16: Vec<u8>,
}

/// Amount of parties that can join a quest.
#[cfg_attr(feature = "serde", derive(serde::Serialize, serde::Deserialize))]
#[derive(Debug, Default, Clone, Copy, PartialEq, HelperReadWrite)]
#[repr(u8)]
pub enum PartyType {
    /// Only one player can join.
    #[default]
    #[Read_default]
    Solo,
    /// Only one party can join (up to 4 players).
    SingleParty,
    /// Multiple parties can join (up to 12 players).
    MultiParty,
}

/// Information about a quest difficulty.
#[cfg_attr(feature = "serde", derive(serde::Serialize, serde::Deserialize))]
#[cfg_attr(feature = "serde", serde(default))]
#[derive(Debug, Default, Clone, PartialEq, HelperReadWrite)]
pub struct QuestDifficulty {
<<<<<<< HEAD
    #[FixedLen(0x20)]
=======
    /// Quest date.
    #[FixedStr(0x20)]
>>>>>>> 6981cda2
    pub date: AsciiString,
    /// Quest object.
    pub quest_obj: ObjectHeader,
    /// ID of the quest name.
    pub name_id: u32,
    /// Planet ID.
    pub planet: u8,
    /// Area ID.
    pub area: u8,
    pub unk1: u8,
    pub unk2: u8,
    /// Difficulty list.
    pub diffs: [QuestDifficultyEntry; 8],
}

/// Quest difficulty entry.
#[cfg_attr(feature = "serde", derive(serde::Serialize, serde::Deserialize))]
#[cfg_attr(feature = "serde", serde(default))]
#[derive(Debug, Default, Clone, PartialEq, HelperReadWrite)]
pub struct QuestDifficultyEntry {
    /// Required level.
    pub req_level: u8,
    /// Required sub level.
    pub sub_class_req_level: u8,
    /// Enemy level.
    pub monster_level: u8,
    pub unk1: u8,
    pub ability_adj: u32,
    /// Damage limit.
    pub dmg_limit: u32,
    /// Time limit.
    pub time_limit: u32,
    /// Time limit.
    pub time_limit2: u32,
    /// Suppression target ID.
    pub supp_target: u32,
    pub unk2: u32,
    /// Other enemy 1.
    pub enemy1: u32,
    pub unk3: u32,
    /// Other enemy 2.
    pub enemy2: u32,
    pub unk4: u32,
}

#[cfg_attr(feature = "serde", derive(serde::Serialize, serde::Deserialize))]
#[cfg_attr(feature = "serde", serde(default))]
#[derive(Debug, Default, Clone, PartialEq, HelperReadWrite)]
pub struct QuestThing {
    pub unk1: [u32; 2],
    pub unk2: [u8; 2],
    pub unk3: u16,
}

/// Available quest types flags.
#[cfg_attr(feature = "serde", derive(serde::Serialize, serde::Deserialize))]
#[derive(Debug, Default, Clone, PartialEq, HelperReadWrite)]
#[Flags(u64)]
pub struct AvailableQuestType {
    #[Skip]
    // 0x02
    pub extreme: bool,
    // unsure
    pub storyep1: bool,
    pub arks: bool,
    pub limited_time: bool,
    pub extreme_debug: bool,
    pub blank1: bool,
    // unsure
    pub storyep2: bool,

    pub net_cafe: bool,
    pub warming_debug: bool,
    pub blank2: bool,
    pub advance: bool,
    pub expedition: bool,
    pub free_debug: bool,
    pub arks_debug: bool,
    // unsure
    pub story_debug: bool,

    pub challenge: bool,
    pub urgent: bool,
    pub urgent_debug: bool,
    pub time_attack: bool,
    pub time_debug: bool,
    pub arks_debug2: bool,
    pub arks_debug3: bool,
    pub arks_debug4: bool,

    pub arks_debug5: bool,
    pub arks_debug6: bool,
    pub arks_debug7: bool,
    pub arks_debug8: bool,
    pub arks_debug9: bool,
    pub arks_debug10: bool,
    pub blank3: bool,
    // unsure
    pub storyep3: bool,

    pub recommended: bool,
    pub ultimate: bool,
    pub ultimate_debug: bool,
    pub agp: bool,
    pub bonus: bool,
    // storyep4?
    pub unk1: bool,
    pub standard_training: bool,
    pub hunter_training: bool,

    pub ranger_training: bool,
    pub force_training: bool,
    pub fighter_training: bool,
    pub gunner_training: bool,
    pub techter_training: bool,
    pub braver_training: bool,
    pub bouncer_training: bool,
    pub summoner_training: bool,

    // if set the client auto selects this category(48)
    pub auto_accept: bool,
    pub ridroid: bool,
    pub net_cafe_agp: bool,
    pub battle_broken: bool,
    pub buster_debug: bool,
    pub poka12: bool,
    pub unk2: bool,
    pub unk3: bool,

    pub buster: bool,
    pub hero_training: bool,
    pub amplified: bool,
    pub unk4: bool,
    pub unk5: bool,
    pub dark_blast_training: bool,
    pub endless: bool,
    pub unk6: bool,
}

/// Available quest types flags (continuation).
#[cfg_attr(feature = "serde", derive(serde::Serialize, serde::Deserialize))]
#[derive(Debug, Default, Clone, PartialEq, HelperReadWrite)]
#[Flags(u64)]
pub struct AvailableQuestType2 {
    pub blank4: bool,
    pub phantom_training: bool,
    pub ais_training: bool,
    pub unk1: bool,
    pub damage_calc: bool,
    pub etoile_training: bool,
    pub divide: bool,
    pub stars1: bool,

    pub stars2: bool,
    pub stars3: bool,
    pub stars4: bool,
    pub stars5: bool,
    pub stars6: bool,
    pub unk2: bool,
}

/// Type of the quest.
#[cfg_attr(feature = "serde", derive(serde::Serialize, serde::Deserialize))]
#[derive(Debug, Default, Clone, Copy, PartialEq, HelperReadWrite)]
#[repr(u8)]
pub enum QuestType {
    #[default]
    #[Read_default]
    Unk0,
    Extreme,
    ARKS = 3,
    LimitedTime,
    ExtremeDebug,
    Blank1,
    NetCafe = 8,
    WarmingDebug,
    Blank2,
    Advance,
    Expedition,
    FreeDebug,
    ArksDebug,
    Challenge = 16,
    Urgent,
    UrgentDebug,
    TimeAttack,
    TimeDebug,
    ArksDebug2,
    ArksDebug3,
    ArksDebug4,
    ArksDebug5,
    ArksDebug6,
    ArksDebug7,
    ArksDebug8,
    ArksDebug9,
    ArksDebug10,
    Blank3,
    Recommended = 32,
    Ultimate,
    UltimateDebug,
    AGP,
    Bonus,
    StandardTraining,
    HunterTraining,
    RangerTraining,
    ForceTraining,
    FighterTraining,
    GunnerTraining,
    TechterTraining,
    BraverTraining,
    BouncerTraining,
    SummonerTraining,
    AutoAccept,
    Ridroid,
    CafeAGP,
    BattleBroken,
    BusterDebug,
    Poka12,
    StoryEP1 = 55,
    Buster,
    HeroTraining,
    Amplified,
    DarkBlastTraining = 61,
    Endless,
    Blank4 = 64,
    PhantomTraining,
    AISTraining,
    DamageCalculation = 68,
    EtoileTraining,
    Divide,
    Stars1,
    Stars2,
    Stars3,
    Stars4,
    Stars5,
    Stars6,
}

/// Available quest difficulties.
#[cfg_attr(feature = "serde", derive(serde::Serialize, serde::Deserialize))]
#[derive(Debug, Default, Clone, PartialEq, HelperReadWrite)]
#[Flags(u8)]
pub struct QuestDifficultyType {
    pub normal: bool,
    pub hard: bool,
    pub very_hard: bool,
    pub super_hard: bool,
    pub ex_hard: bool,
    pub ultra_hard: bool,
    pub unnamed1: bool,
    pub unnamed2: bool,
}<|MERGE_RESOLUTION|>--- conflicted
+++ resolved
@@ -350,12 +350,8 @@
 #[cfg_attr(feature = "serde", serde(default))]
 #[derive(Debug, Default, Clone, PartialEq, HelperReadWrite)]
 pub struct Quest {
-<<<<<<< HEAD
+    /// Quest date.
     #[FixedLen(0x20)]
-=======
-    /// Quest date.
-    #[FixedStr(0x20)]
->>>>>>> 6981cda2
     pub date: AsciiString,
     /// Quest object.
     pub quest_obj: ObjectHeader,
@@ -415,12 +411,8 @@
 #[cfg_attr(feature = "serde", serde(default))]
 #[derive(Debug, Default, Clone, PartialEq, HelperReadWrite)]
 pub struct QuestDifficulty {
-<<<<<<< HEAD
+    /// Quest date.
     #[FixedLen(0x20)]
-=======
-    /// Quest date.
-    #[FixedStr(0x20)]
->>>>>>> 6981cda2
     pub date: AsciiString,
     /// Quest object.
     pub quest_obj: ObjectHeader,
