--- conflicted
+++ resolved
@@ -105,12 +105,8 @@
     pub error: String,
     /// Player object.
     pub player: ObjectHeader,
-<<<<<<< HEAD
+    /// Current block name.
     #[FixedLen(0x20)]
-=======
-    /// Current block name.
-    #[FixedStr(0x20)]
->>>>>>> 6981cda2
     pub blockname: String,
     pub unk1: f32,
     pub unk2: u32,
@@ -513,12 +509,8 @@
 #[derive(Debug, Default, Clone, PartialEq, PacketReadWrite)]
 #[Id(0x11, 0x1D)]
 pub struct NicknameResponsePacket {
-<<<<<<< HEAD
+    /// Desired nickname.
     #[FixedLen(0x10)]
-=======
-    /// Desired nickname.
-    #[FixedStr(0x10)]
->>>>>>> 6981cda2
     #[SeekAfter(0x20)]
     pub nickname: String,
 }
@@ -532,12 +524,8 @@
 #[Id(0x11, 0x2C)]
 pub struct BlockBalancePacket {
     pub unk1: [u8; 0x20],
-<<<<<<< HEAD
+    /// Target block name.
     #[FixedLen(0x20)]
-=======
-    /// Target block name.
-    #[FixedStr(0x20)]
->>>>>>> 6981cda2
     pub blockname: String,
     /// Target block IP.
     pub ip: Ipv4Addr,
@@ -670,12 +658,8 @@
     pub flag4: u32,
     pub flag5: u32,
     pub flag6: u32,
-<<<<<<< HEAD
+    /// Language code.
     #[FixedLen(0x10)]
-=======
-    /// Language code.
-    #[FixedStr(0x10)]
->>>>>>> 6981cda2
     pub language: String,
     pub unk9: u32,
     pub unk10: u32,
@@ -897,12 +881,8 @@
 pub struct CharacterNewNameRequestPacket {
     /// Character ID for renaming.
     pub char_id: u32,
-<<<<<<< HEAD
+    /// New character name.
     #[FixedLen(0x10)]
-=======
-    /// New character name.
-    #[FixedStr(0x10)]
->>>>>>> 6981cda2
     pub name: String,
 }
 
@@ -920,12 +900,8 @@
     pub status: NewNameStatus,
     /// Character ID for renaming.
     pub char_id: u32,
-<<<<<<< HEAD
+    /// New character name.
     #[FixedLen(0x10)]
-=======
-    /// New character name.
-    #[FixedStr(0x10)]
->>>>>>> 6981cda2
     pub name: String,
 }
 
@@ -1108,12 +1084,8 @@
 pub struct NetInterface {
     /// Interface status.
     pub state: u32,
-<<<<<<< HEAD
+    /// Interface MAC address.
     #[FixedLen(0x18)]
-=======
-    /// Interface MAC address.
-    #[FixedStr(0x18)]
->>>>>>> 6981cda2
     pub mac: AsciiString,
 }
 
@@ -1124,12 +1096,8 @@
 pub struct ShipEntry {
     /// Ship numerical ID.
     pub id: u32,
-<<<<<<< HEAD
+    /// Ship string ID (in form of "ShipXX").
     #[FixedLen(0x10)]
-=======
-    /// Ship string ID (in form of "ShipXX").
-    #[FixedStr(0x10)]
->>>>>>> 6981cda2
     pub name: String,
     /// Ship IP (ignored by the client).
     pub ip: Ipv4Addr,
@@ -1233,12 +1201,8 @@
     pub unk8: u16,
     /// Block ID.
     pub block_id: u16,
-<<<<<<< HEAD
+    /// Block name.
     #[FixedLen(0x20)]
-=======
-    /// Block name.
-    #[FixedStr(0x20)]
->>>>>>> 6981cda2
     pub blockname: String,
     /// Block IP.
     pub ip: Ipv4Addr,
