//! Server related packets. \[0x03\]
use super::{HelperReadWrite, ObjectHeader, PacketReadWrite};
use crate::AsciiString;

// ----------------------------------------------------------------
// Server packets
// ----------------------------------------------------------------

/// (0x03, 0x00) Map Transfer.
///
/// (S -> C) Sent when the client is being moved between zones (e.g. arks lobby <-> casino).
///
/// Respond with: [`crate::protocol::Packet::MapLoaded`]
#[cfg_attr(feature = "serde", derive(serde::Serialize, serde::Deserialize))]
#[cfg_attr(feature = "serde", serde(default))]
#[derive(Debug, Default, Clone, PartialEq, PacketReadWrite)]
#[Id(0x03, 0x00)]
pub struct MapTransferPacket {
    /// Target zone object.
    pub map: ObjectHeader,
    /// Receiving player object.
    pub target: ObjectHeader,
    /// Target zone settings.
    pub settings: ZoneSettings,
}

/// (0x03, 0x06) Unknown.
///
/// (S -> C)
#[cfg_attr(feature = "serde", derive(serde::Serialize, serde::Deserialize))]
#[cfg_attr(feature = "serde", serde(default))]
#[derive(Debug, Default, Clone, PartialEq, PacketReadWrite)]
#[Id(0x03, 0x06)]
pub struct Unk0306Packet {
    pub unk: [u8; 0xC],
}

/// (0x03, 0x08) Server Hello.
///
/// (S -> C) Sent when the client connects to the block server.
///
/// Respond with: [`crate::protocol::Packet::EncryptionRequest`].
#[cfg_attr(feature = "serde", derive(serde::Serialize, serde::Deserialize))]
#[cfg_attr(feature = "serde", serde(default))]
#[derive(Debug, Default, Clone, PartialEq, PacketReadWrite)]
#[Id(0x03, 0x08)]
pub struct ServerHelloPacket {
    /// Unknown. Seems to be always 0x03.
    pub unk1: u16,
    #[SeekAfter(4)]
    /// Block Id.
    pub blockid: u16,
    pub unk2: u32,
}

/// (0x03, 0x10) Map Loading Finished.
///
/// (C -> S) Sent when the client has finished loading the map.
///
/// Response to:
/// [`crate::protocol::Packet::MapTransfer`] or
/// [`crate::protocol::Packet::LoadLevel`].
///
/// Respond with:
/// user data,
/// object spawn packets,
/// [`crate::protocol::Packet::UnlockControls`] and
/// [`crate::protocol::Packet::FinishLoading`].
#[cfg_attr(feature = "serde", derive(serde::Serialize, serde::Deserialize))]
#[cfg_attr(feature = "serde", serde(default))]
#[derive(Debug, Default, Clone, PartialEq, PacketReadWrite)]
#[Id(0x03, 0x10)]
pub struct MapLoadedPacket {
    /// Loaded zone object.
    pub map_object: ObjectHeader,
    pub unk: [u8; 0x20],
}

/// (0x03, 0x12) Move Lobby -> Campship.
///
/// (C -> S) Sent when the client wants to move to campship.
///
/// Respond with: load campship map.
#[cfg_attr(feature = "serde", derive(serde::Serialize, serde::Deserialize))]
#[cfg_attr(feature = "serde", serde(default))]
#[derive(Debug, Default, Clone, PartialEq, PacketReadWrite)]
#[Id(0x03, 0x12)]
pub struct ToCampshipPacket {
    pub unk1: u32,
    pub unk2: u32,
    pub unk3: u32,
    pub unk4: u32,
}

/// (0x03, 0x16) Move Campship -> Quest Level.
///
/// (C -> S) Sent when the client wants to move to the quest level.
///
/// Respond with: load quest map.
#[cfg_attr(feature = "serde", derive(serde::Serialize, serde::Deserialize))]
#[cfg_attr(feature = "serde", serde(default))]
#[derive(Debug, Default, Clone, PartialEq, PacketReadWrite)]
#[Id(0x03, 0x16)]
pub struct CampshipDownPacket {
    pub zone_id: u32,
    pub unk2: u32,
    pub unk3: u32,
    pub unk4: u32,
}

/// (0x03, 0x24) Load Level.
///
/// (S -> C) Sent when the client is moved to a new map. (e.g. lobby <-> campship)
///
/// Respond with: [`crate::protocol::Packet::MapLoaded`]
///
/// Followed by: [`crate::protocol::Packet::SetPlayerID`]
#[cfg_attr(feature = "serde", derive(serde::Serialize, serde::Deserialize))]
#[cfg_attr(feature = "serde", serde(default))]
#[derive(Debug, Default, Clone, PartialEq, PacketReadWrite)]
#[Id(0x03, 0x24)]
#[Flags(Flags {packed: true, ..Default::default()})]
#[Magic(0x7542, 0x5E)]
pub struct LoadLevelPacket {
    /// Initial zone object.
    pub map_object: ObjectHeader,
<<<<<<< HEAD
=======
    /// Receiving player.
    #[cfg_attr(feature = "serde", serde(skip))]
>>>>>>> 6981cda2
    pub receiver: ObjectHeader,
    /// Settings for the initial zone (i.e. first zone that the player will appear in).
    pub settings: ZoneSettings,
    pub unk4: [u8; 0xC],
    pub unk5: [u8; 0xC],
    pub unk6: [u8; 0xC],
    pub unk7: AsciiString,
    /// Settings for other zones.
    pub other_settings: Vec<ZoneSettings>,
    pub warps: Vec<WarpInfo>,
    pub unk10: Vec<LoadLevelThing3>,
    pub unk11: Vec<LoadLevelThing4>,
    pub unk12: Vec<LoadLevelThing5>,
    pub unk13: Vec<LoadLevelThing6>,
    pub unk14: Vec<LoadLevelThing7>,
    pub unk15: Vec<LoadLevelThing8>,
    pub unk16: Vec<UnkThing1>,
    pub unk17: AsciiString,
    pub unk18: u32,
    pub unk19: u32,
    pub unk20: u32,
    #[FixedLen(0x3C)]
    pub unk21: Vec<u8>,
    pub unk22: u32,
    pub unk23: [u8; 0x10],
    pub unk24: [u8; 0x10],
    pub unk25: Vec<u32>,
    #[FixedLen(0x200)]
    pub unk26: Vec<u8>,
    pub unk27: Vec<UnkThing2>,
    pub unk28: AsciiString,
    pub unk29: AsciiString,
    pub unk30: u64,
    pub unk31: u64,
    pub unk32: u8,
    pub unk33: u8,
    pub unk34: u8,
    pub unk35: u8,
    pub unk36: u32,
    pub unk37: [u8; 0x14],
    pub unk38: u64,
    pub unk39: u32,
    pub unk40: u32,
    pub unk41: [u8; 0x12],
    pub unk42: u64,
    pub unk43: u8,
    pub unk44: u8,
    pub unk45: Vec<LoadLevelThing9>,
    pub unk46: AsciiString,
    pub unk47: Vec<LoadLevelThing10>,
    pub unk48: u32,
    pub unk49: [u8; 0x14],
    pub unk50: [u8; 0x14],
    pub unk51: u32,
}

/// (0x03, 0x34) Move Casino -> Lobby.
///
/// (C -> S) Sent when the client wants to move from casino to lobby.
///
/// Respond with: load lobby map.
#[cfg_attr(feature = "serde", derive(serde::Serialize, serde::Deserialize))]
#[cfg_attr(feature = "serde", serde(default))]
#[derive(Debug, Default, Clone, PartialEq, PacketReadWrite)]
#[Id(0x03, 0x34)]
pub struct CasinoToLobbyPacket {
    pub unk1: u32,
    pub unk2: u32,
    pub unk3: u32,
    pub unk4: u32,
}

/// (0x03, 0x35) Move Lobby -> Casino.
///
/// (C -> S) Sent when the client wants to move from lobby to casino.
///
/// Respond with: load casino map.
#[cfg_attr(feature = "serde", derive(serde::Serialize, serde::Deserialize))]
#[cfg_attr(feature = "serde", serde(default))]
#[derive(Debug, Default, Clone, PartialEq, PacketReadWrite)]
#[Id(0x03, 0x35)]
pub struct CasinoTransportPacket {
    pub unk1: u32,
    pub unk2: u32,
    pub unk3: u32,
}

/// (0x03, 0x38) Move Bridge -> Lobby.
///
/// (C -> S) Sent when the client wants to move from bridge to lobby.
///
/// Respond with: load lobby map.
#[cfg_attr(feature = "serde", derive(serde::Serialize, serde::Deserialize))]
#[cfg_attr(feature = "serde", serde(default))]
#[derive(Debug, Default, Clone, PartialEq, PacketReadWrite)]
#[Id(0x03, 0x38)]
pub struct BridgeToLobbyPacket {
    pub unk1: u32,
    pub unk2: u32,
    pub unk3: u32,
    pub zone_id: u32,
    pub unk4: u32,
}

/// (0x03, 0x39) Move Lobby -> Bridge.
///
/// (C -> S) Sent when the client wants to move from lobby to bridge.
///
/// Respond with: load bridge map.
#[cfg_attr(feature = "serde", derive(serde::Serialize, serde::Deserialize))]
#[cfg_attr(feature = "serde", serde(default))]
#[derive(Debug, Default, Clone, PartialEq, PacketReadWrite)]
#[Id(0x03, 0x39)]
pub struct BridgeTransportPacket {
    pub unk1: u32,
    pub unk2: u32,
    pub unk3: u32,
}

/// (0x03, 0x3B) Move Cafe -> Lobby.
///
/// (C -> S) Sent when the client wants to move from cafe to lobby.
///
/// Respond with: load lobby map.
#[cfg_attr(feature = "serde", derive(serde::Serialize, serde::Deserialize))]
#[cfg_attr(feature = "serde", serde(default))]
#[derive(Debug, Default, Clone, PartialEq, PacketReadWrite)]
#[Id(0x03, 0x3B)]
pub struct CafeToLobbyPacket {
    pub unk1: u32,
    pub unk2: u32,
    pub unk3: u32,
    pub zone_id: u32,
    pub unk4: u32,
}

/// (0x03, 0x3C) Move Lobby -> Cafe.
///
/// (C -> S) Sent when the client wants to move from lobby to cafe.
///
/// Respond with: load cafe map.
#[cfg_attr(feature = "serde", derive(serde::Serialize, serde::Deserialize))]
#[cfg_attr(feature = "serde", serde(default))]
#[derive(Debug, Default, Clone, PartialEq, PacketReadWrite)]
#[Id(0x03, 0x3C)]
pub struct CafeTransportPacket {
    pub unk1: u32,
    pub unk2: u32,
    pub unk3: u32,
}

// ----------------------------------------------------------------
// Additional structs
// ----------------------------------------------------------------

/// Settings for map zone.
#[cfg_attr(feature = "serde", derive(serde::Serialize, serde::Deserialize))]
#[cfg_attr(feature = "serde", serde(default))]
#[derive(Debug, Default, Clone, PartialEq, HelperReadWrite)]
pub struct ZoneSettings {
    pub world_id: u32,
    pub unk1: u32,
    pub zone_id: u32,
    /// Map layout id.
    pub map_id: u32,
    pub zone_type: u32,
    pub seed: u32,
    pub args: u32,
    pub size_x: u32,
    pub size_y: u32,
    pub unk2: u32,
    pub area_index: u32,
    pub sub_area: u32,
    pub unk3: u32,
}
#[cfg_attr(feature = "serde", derive(serde::Serialize, serde::Deserialize))]
#[cfg_attr(feature = "serde", serde(default))]
#[derive(Debug, Default, Clone, PartialEq, HelperReadWrite)]
pub struct WarpInfo {
    pub unk1: u32,
    pub zone_id: u32,
    pub door_id: u32,
    pub dest_zone: u32,
    pub backdoor_id: u32,
}
#[cfg_attr(feature = "serde", derive(serde::Serialize, serde::Deserialize))]
#[cfg_attr(feature = "serde", serde(default))]
#[derive(Debug, Default, Clone, PartialEq, HelperReadWrite)]
pub struct LoadLevelThing3 {
    pub unk1: u32,
    pub unk2: u32,
}
#[cfg_attr(feature = "serde", derive(serde::Serialize, serde::Deserialize))]
#[cfg_attr(feature = "serde", serde(default))]
#[derive(Debug, Default, Clone, PartialEq, HelperReadWrite)]
pub struct LoadLevelThing4 {
    pub unk1: u32,
    pub unk2: u32,
    pub unk3: u32,
    pub unk4: u32,
    pub unk5: u32,
    pub unk6: u32,
    pub unk7: u32,
    pub unk8: u32,
    pub unk9: u32,
    pub unk10: u32,
    pub unk11: u32,
    pub unk12: u32,
    pub unk13: u32,
    pub unk14: u32,
    pub unk15: u32,
    pub unk16: u32,
    pub unk17: u32,
    pub unk18: u32,
    pub unk19: u32,
    pub unk20: u32,
    pub unk21: u32,
    pub unk22: u32,
    pub unk23: u32,
    pub unk24: u32,
    pub unk25: u32,
    pub unk26: u32,
    pub unk27: u32,
    pub unk28: u32,
    pub unk29: u32,
    pub unk30: u32,
    pub unk31: u32,
    pub unk32: u32,
    pub unk33: u32,
    pub unk34: u32,
}
#[cfg_attr(feature = "serde", derive(serde::Serialize, serde::Deserialize))]
#[cfg_attr(feature = "serde", serde(default))]
#[derive(Debug, Default, Clone, PartialEq, HelperReadWrite)]
pub struct LoadLevelThing5 {
    pub unk1: u32,
    pub unk2: u32,
    pub unk3: u32,
    pub unk4: u32,
    pub unk5: u32,
    pub unk6: u32,
    pub unk7: u32,
    pub unk8: u32,
    pub unk9: u32,
    pub unk10: u32,
    pub unk11: u32,
    pub unk12: u32,
    pub unk13: u32,
    pub unk14: u32,
    pub unk15: u32,
    pub unk16: u32,
    pub unk17: u32,
    pub unk18: u32,
    pub unk19: u32,
    pub unk20: u32,
    pub unk21: u32,
    pub unk22: u32,
    pub unk23: u32,
    pub unk24: u32,
    pub unk25: u32,
    pub unk26: u32,
    pub unk27: u32,
    pub unk28: u32,
    pub unk29: u32,
    pub unk30: u32,
    pub unk31: u32,
    pub unk32: u32,
    pub unk33: u32,
    pub unk34: u32,
    pub unk35: u32,
    pub unk36: u32,
    pub unk37: u32,
    pub unk38: u32,
    pub unk39: u32,
    pub unk40: u32,
    pub unk41: u32,
    pub unk42: u32,
    pub unk43: u32,
    pub unk44: u32,
    pub unk45: u32,
    pub unk46: u32,
    pub unk47: u32,
    pub unk48: u32,
    pub unk49: u32,
    pub unk50: u32,
    pub unk51: u32,
    pub unk52: u32,
    pub unk53: u32,
    pub unk54: u32,
    pub unk55: u32,
    pub unk56: u32,
}
#[cfg_attr(feature = "serde", derive(serde::Serialize, serde::Deserialize))]
#[cfg_attr(feature = "serde", serde(default))]
#[derive(Debug, Default, Clone, PartialEq, HelperReadWrite)]
pub struct LoadLevelThing6 {
    pub unk1: u32,
    pub unk2: u32,
    pub unk3: u32,
    pub unk4: u32,
    pub unk5: u32,
    pub unk6: u32,
    pub unk7: u32,
    pub unk8: u32,
    pub unk9: u32,
    pub unk10: u32,
    pub unk11: u32,
    pub unk12: u32,
    pub unk13: u32,
    pub unk14: u32,
    pub unk15: u32,
    pub unk16: u32,
    pub unk17: u32,
    pub unk18: u32,
    pub unk19: u32,
    pub unk20: u32,
    pub unk21: u32,
    pub unk22: u32,
    pub unk23: u32,
    pub unk24: u32,
    pub unk25: u32,
    pub unk26: u32,
    pub unk27: u32,
    pub unk28: u32,
    pub unk29: u32,
    pub unk30: u32,
    pub unk31: u32,
    pub unk32: u32,
    pub unk33: u32,
    pub unk34: u32,
    pub unk35: u32,
    pub unk36: u32,
    pub unk37: u32,
    pub unk38: u32,
    pub unk39: u32,
    pub unk40: u32,
}
#[cfg_attr(feature = "serde", derive(serde::Serialize, serde::Deserialize))]
#[cfg_attr(feature = "serde", serde(default))]
#[derive(Debug, Default, Clone, PartialEq, HelperReadWrite)]
pub struct LoadLevelThing7 {
    pub unk1: u32,
    pub unk2: u32,
    pub unk3: u32,
    pub unk4: u32,
    pub unk5: u32,
    pub unk6: u32,
    pub unk7: u32,
    pub unk8: u32,
    pub unk9: u32,
    pub unk10: u32,
    pub unk11: u32,
    pub unk12: u32,
    pub unk13: u32,
    pub unk14: u32,
    pub unk15: u32,
    pub unk16: u32,
    pub unk17: u32,
    pub unk18: u32,
    pub unk19: u32,
    pub unk20: u32,
    pub unk21: u32,
    pub unk22: u32,
    pub unk23: u32,
    pub unk24: u32,
    pub unk25: u32,
    pub unk26: u32,
    pub unk27: u32,
    pub unk28: u32,
    pub unk29: u32,
    pub unk30: u32,
    pub unk31: u32,
    pub unk32: u32,
    pub unk33: u32,
    pub unk34: u32,
    pub unk35: u32,
    pub unk36: u32,
    pub unk37: u32,
    pub unk38: u32,
    pub unk39: u32,
    pub unk40: u32,
    pub unk41: u32,
    pub unk42: u32,
    pub unk43: u32,
    pub unk44: u32,
    pub unk45: u32,
    pub unk46: u32,
    pub unk47: u32,
    pub unk48: u32,
    pub unk49: u32,
    pub unk50: u32,
    pub unk51: u32,
    pub unk52: u32,
    pub unk53: u32,
    pub unk54: u32,
    pub unk55: u32,
    pub unk56: u32,
    pub unk57: u32,
    pub unk58: u32,
    pub unk59: u32,
    pub unk60: u32,
}
#[cfg_attr(feature = "serde", derive(serde::Serialize, serde::Deserialize))]
#[cfg_attr(feature = "serde", serde(default))]
#[derive(Debug, Default, Clone, PartialEq, HelperReadWrite)]
pub struct LoadLevelThing8 {
    pub unk1: u32,
    pub unk2: u32,
    pub unk3: u32,
    pub unk4: u32,
    pub unk5: u32,
    pub unk6: u32,
    pub unk7: u32,
    pub unk8: u32,
    pub unk9: u32,
    pub unk10: u32,
    pub unk11: u32,
    pub unk12: u32,
    pub unk13: u32,
    pub unk14: u32,
    pub unk15: u32,
    pub unk16: u32,
    pub unk17: u32,
    pub unk18: u32,
    pub unk19: u32,
    pub unk20: u32,
    pub unk21: u32,
    pub unk22: u32,
    pub unk23: u32,
    pub unk24: u32,
    pub unk25: u32,
    pub unk26: u32,
    pub unk27: u32,
    pub unk28: u32,
    pub unk29: u32,
    pub unk30: u32,
    pub unk31: u32,
    pub unk32: u32,
    pub unk33: u32,
    pub unk34: u32,
    pub unk35: u32,
    pub unk36: u32,
    pub unk37: u32,
    pub unk38: u32,
    pub unk39: u32,
    pub unk40: u32,
    pub unk41: u32,
}
#[cfg_attr(feature = "serde", derive(serde::Serialize, serde::Deserialize))]
#[cfg_attr(feature = "serde", serde(default))]
#[derive(Debug, Default, Clone, PartialEq, HelperReadWrite)]
pub struct LoadLevelThing9 {
    pub unk1: u32,
    pub unk2: u32,
}
#[cfg_attr(feature = "serde", derive(serde::Serialize, serde::Deserialize))]
#[cfg_attr(feature = "serde", serde(default))]
#[derive(Debug, Default, Clone, PartialEq, HelperReadWrite)]
pub struct LoadLevelThing10 {
    pub unk1: u32,
    pub unk2: u32,
    pub unk3: u32,
    pub unk4: u32,
    pub unk5: u32,
    pub unk6: u32,
    pub unk7: u32,
    pub unk8: u32,
    pub unk9: u32,
    pub unk10: u32,
    pub unk11: u32,
    pub unk12: u32,
    pub unk13: u32,
}
#[cfg_attr(feature = "serde", derive(serde::Serialize, serde::Deserialize))]
#[cfg_attr(feature = "serde", serde(default))]
#[derive(Debug, Default, Clone, PartialEq, HelperReadWrite)]
pub struct UnkThing1 {
    pub unk1: u32,
    pub unk2: u32,
    pub unk3: u32,
    pub unk4: u32,
    pub unk5: u32,
    pub unk6: u32,
    pub unk7: u32,
    pub unk8: u32,
    pub unk9: u32,
    pub unk10: u32,
}
#[cfg_attr(feature = "serde", derive(serde::Serialize, serde::Deserialize))]
#[cfg_attr(feature = "serde", serde(default))]
#[derive(Debug, Default, Clone, PartialEq, HelperReadWrite)]
pub struct UnkThing2 {
    pub unk1: u32,
    pub unk2: u32,
}<|MERGE_RESOLUTION|>--- conflicted
+++ resolved
@@ -124,11 +124,7 @@
 pub struct LoadLevelPacket {
     /// Initial zone object.
     pub map_object: ObjectHeader,
-<<<<<<< HEAD
-=======
     /// Receiving player.
-    #[cfg_attr(feature = "serde", serde(skip))]
->>>>>>> 6981cda2
     pub receiver: ObjectHeader,
     /// Settings for the initial zone (i.e. first zone that the player will appear in).
     pub settings: ZoneSettings,
