--- conflicted
+++ resolved
@@ -144,16 +144,10 @@
     /// Mail receive timestamp.
     pub receive_time: Duration,
     pub unk6: u32,
-<<<<<<< HEAD
+    /// Sender name.
     #[FixedLen(0x22)]
     pub sender: String,
+    /// Mail subject.
     #[FixedLen(0x2A)]
-=======
-    /// Sender name.
-    #[FixedStr(0x22)]
-    pub sender: String,
-    /// Mail subject.
-    #[FixedStr(0x2A)]
->>>>>>> 6981cda2
     pub subject: String,
 }